[project]
name = "Hy2DL"
<<<<<<< HEAD
version = "2.1.0"
=======
version = "1.0.0"
>>>>>>> 2bba4972
description = " Python library to create hydrological models for rainfall-runoff prediction using deep learning methods"
readme = "README.md"
license = {text = "LICENSE"}

authors = [
    {name = "Eduardo Acuña Espinoza", email = "eduardo.espinoza@kit.edu"},
    {name = "Manuel Álvarez Chaves", email = "manuel.alvarez-chaves@simtech.uni-stuttgart.de"}
]

requires-python = ">=3.10"
dependencies = [
    "ipykernel>=6.30.1",
    "matplotlib>=3.8.3",
    "numpy>=2.2.0",
    "pandas>2.2.0",
    "pyyaml>=6.0.2",
    "torch>=2.2.1",
    "tqdm>=4.67.1",
    "xarray[io]>=2025.6.1",
]

[dependency-groups]
dev = [
    "scipy>=1.13.1",
]

[build-system]
requires = ["uv_build>=0.8.9,<0.9.0"]
<<<<<<< HEAD
build-backend = "uv_build"
=======
build-backend = "uv_build"


[tool.ruff]
line-length = 120

[tool.ruff.format]
docstring-code-format = true
docstring-code-line-length = 120

[tool.ruff.lint]
extend-select = ["B", "E501", "I", "Q"]
>>>>>>> 2bba4972
<|MERGE_RESOLUTION|>--- conflicted
+++ resolved
@@ -1,10 +1,6 @@
 [project]
 name = "Hy2DL"
-<<<<<<< HEAD
-version = "2.1.0"
-=======
 version = "1.0.0"
->>>>>>> 2bba4972
 description = " Python library to create hydrological models for rainfall-runoff prediction using deep learning methods"
 readme = "README.md"
 license = {text = "LICENSE"}
@@ -33,9 +29,6 @@
 
 [build-system]
 requires = ["uv_build>=0.8.9,<0.9.0"]
-<<<<<<< HEAD
-build-backend = "uv_build"
-=======
 build-backend = "uv_build"
 
 
@@ -47,5 +40,4 @@
 docstring-code-line-length = 120
 
 [tool.ruff.lint]
-extend-select = ["B", "E501", "I", "Q"]
->>>>>>> 2bba4972
+extend-select = ["B", "E501", "I", "Q"]